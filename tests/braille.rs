#![allow(non_snake_case)]

mod common;

mod braille {
    mod Nemeth {
        mod rules;
        mod SRE_Nemeth72;
        mod SRE_NemethBase;
        mod AataNemeth;
    }
    mod UEB {
        mod iceb;
        mod other;
    }
<<<<<<< HEAD
    // mod CMU {
    //     mod once;
    // }
=======
    mod CMU {
        mod once;
    }
>>>>>>> 8d22f83b
    // mod Vietnam {
    //     mod vi;
    // }
}
<|MERGE_RESOLUTION|>--- conflicted
+++ resolved
@@ -13,15 +13,11 @@
         mod iceb;
         mod other;
     }
-<<<<<<< HEAD
+
     // mod CMU {
     //     mod once;
     // }
-=======
-    mod CMU {
-        mod once;
-    }
->>>>>>> 8d22f83b
+
     // mod Vietnam {
     //     mod vi;
     // }
